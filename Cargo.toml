--- conflicted
+++ resolved
@@ -1,8 +1,4 @@
 [workspace]
-# TODO: Add examples back
-<<<<<<< HEAD
-members = ["crates/*", "datasources/*", "decoders/*", "metrics/*", "libs/*", "examples/*"]
-=======
 members = [
     "crates/*",
     "datasources/*",
@@ -11,7 +7,6 @@
     "examples/*",
     "libs/*",
 ]
->>>>>>> d982a68c
 resolver = "2"
 
 [workspace.dependencies]
