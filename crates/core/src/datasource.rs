<<<<<<< HEAD
//! Provides traits and structures for managing and consuming data updates from various sources.
//!
//! The `datasource` module defines the `Datasource` trait and associated data types for
//! handling updates related to accounts, transactions, and account deletions. This module
//! allows for flexible data ingestion from various Solana data sources, enabling integration
//! with the `carbon-core` processing pipeline.
//!
//! # Overview
//!
//! The core component of this module is the `Datasource` trait, which represents an interface
//! for consuming data updates asynchronously. Implementations of `Datasource` provide the
//! logic for fetching data updates and delivering them via a channel to the pipeline.
//! Different types of updates are represented by the `Update` enum, including:
//! - `AccountUpdate`: Represents updates to accounts, including the account's public key, slot,
//!   and other account data.
//! - `TransactionUpdate`: Represents transaction updates, including transaction details,
//!   signature, and status metadata.
//! - `AccountDeletion`: Represents account deletion events, indicating when an account is removed
//!   from the blockchain state.
//!
//! The module also includes the `UpdateType` enum to categorize the kinds of updates that
//! a data source can provide.
//!
//! # Notes
//!
//! - The `Datasource` trait is asynchronous and should be used within a Tokio runtime.
//! - Use the `Update` enum to encapsulate data updates of different types. This helps
//!   centralize handling of all update kinds in the pipeline.
//! - Ensure implementations handle errors gracefully, especially when fetching data
//!   and sending updates to the pipeline.
=======
use async_trait::async_trait;
use solana_sdk::{pubkey::Pubkey, signature::Signature};
use tokio_util::sync::CancellationToken;
>>>>>>> 51225d29

use crate::error::CarbonResult;
use async_trait::async_trait;
use solana_sdk::{pubkey::Pubkey, signature::Signature};

/// Defines the interface for data sources that produce updates for accounts, transactions,
/// and account deletions.
///
/// The `Datasource` trait represents a data source that can be consumed asynchronously
/// within a pipeline. Implementations of this trait are responsible for fetching updates
/// and sending them through a channel to be processed further. Each datasource specifies
/// the types of updates it supports by implementing the `update_types` method.
///
/// # Required Methods
///
/// - `consume`: Initiates the asynchronous consumption of updates. This method should send
///   updates through the provided `sender` channel.
/// - `update_types`: Returns a list of `UpdateType` variants indicating the types of updates
///   the datasource can provide.
///
/// # Example
///
/// ```rust
/// #[async_trait]
/// impl Datasource for MyDatasource {
///     async fn consume(
///         &self,
///         sender: &tokio::sync::mpsc::UnboundedSender<Update>,
///     ) -> CarbonResult<tokio::task::AbortHandle> {
///         // Implement update fetching logic
///     }
///
///     fn update_types(&self) -> Vec<UpdateType> {
///         vec![UpdateType::AccountUpdate, UpdateType::Transaction]
///     }
/// }
/// ```
///
/// # Notes
///
/// - This trait is marked with `async_trait`, so implementations must be asynchronous.
/// - The `consume` method should handle errors and retries to ensure robust update delivery.
///
#[async_trait]
pub trait Datasource: Send + Sync {
    async fn consume(
        &self,
        sender: &tokio::sync::mpsc::UnboundedSender<Update>,
        cancellation_token: CancellationToken,
    ) -> CarbonResult<()>;

    fn update_types(&self) -> Vec<UpdateType>;
}

/// Represents a data update in the `carbon-core` pipeline, encompassing different update types.
///
/// - `Account`: Represents an update to an account's data.
/// - `Transaction`: Represents a transaction-related update, including transaction metadata.
/// - `AccountDeletion`: Represents an event where an account has been deleted.
///
#[derive(Debug, Clone)]
pub enum Update {
    Account(AccountUpdate),
    Transaction(TransactionUpdate),
    AccountDeletion(AccountDeletion),
}

/// Enumerates the types of updates a datasource can provide.
///
/// The `UpdateType` enum categorizes updates into three types:
/// - `AccountUpdate`: Indicates that the datasource provides account updates.
/// - `Transaction`: Indicates that the datasource provides transaction updates.
/// - `AccountDeletion`: Indicates that the datasource provides account deletion events.
///
#[derive(Debug, Clone, PartialEq, Eq)]
pub enum UpdateType {
    AccountUpdate,
    Transaction,
    AccountDeletion,
}

/// Represents an update to a Solana account, including its public key, data, and slot information.
///
/// The `AccountUpdate` struct encapsulates the essential information for an account update,
/// containing the account's `pubkey`, `account` data, and the `slot` at which the update occurred.
///
/// - `pubkey`: The public key of the account being updated.
/// - `account`: The new state of the account.
/// - `slot`: The slot number in which this account update was recorded.
///
#[derive(Debug, Clone)]
pub struct AccountUpdate {
    pub pubkey: Pubkey,
    pub account: solana_sdk::account::Account,
    pub slot: u64,
}

/// Represents the deletion of a Solana account, containing the account's public key and slot information.
///
/// The `AccountDeletion` struct indicates that an account has been removed from the blockchain state,
/// providing the `pubkey` of the deleted account and the `slot` in which the deletion occurred.
///
/// - `pubkey`: The public key of the deleted account.
/// - `slot`: The slot number in which the account was deleted.
///
#[derive(Debug, Clone)]
pub struct AccountDeletion {
    pub pubkey: Pubkey,
    pub slot: u64,
}

/// Represents a transaction update in the Solana network, including transaction metadata, status, and slot information.
///
/// The `TransactionUpdate` struct provides detailed information about a transaction, including its
/// `signature`, `transaction` data, `meta` status, and the `slot` where it was recorded. Additionally,
/// it includes a `is_vote` flag to indicate whether the transaction is a voting transaction.
///
/// - `signature`: The unique signature of the transaction.
/// - `transaction`: The complete `VersionedTransaction` data of the transaction.
/// - `meta`: Metadata about the transaction's status, such as fee information and logs.
/// - `is_vote`: A boolean indicating whether the transaction is a vote.
/// - `slot`: The slot number in which the transaction was recorded.
///
#[derive(Debug, Clone)]
pub struct TransactionUpdate {
    pub signature: Signature,
    pub transaction: solana_sdk::transaction::VersionedTransaction,
    pub meta: solana_transaction_status::TransactionStatusMeta,
    pub is_vote: bool,
    pub slot: u64,
}<|MERGE_RESOLUTION|>--- conflicted
+++ resolved
@@ -1,4 +1,3 @@
-<<<<<<< HEAD
 //! Provides traits and structures for managing and consuming data updates from various sources.
 //!
 //! The `datasource` module defines the `Datasource` trait and associated data types for
@@ -29,15 +28,11 @@
 //!   centralize handling of all update kinds in the pipeline.
 //! - Ensure implementations handle errors gracefully, especially when fetching data
 //!   and sending updates to the pipeline.
-=======
-use async_trait::async_trait;
-use solana_sdk::{pubkey::Pubkey, signature::Signature};
-use tokio_util::sync::CancellationToken;
->>>>>>> 51225d29
 
 use crate::error::CarbonResult;
 use async_trait::async_trait;
 use solana_sdk::{pubkey::Pubkey, signature::Signature};
+use tokio_util::sync::CancellationToken;
 
 /// Defines the interface for data sources that produce updates for accounts, transactions,
 /// and account deletions.
