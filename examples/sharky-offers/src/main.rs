--- conflicted
+++ resolved
@@ -116,12 +116,9 @@
 
 #[tokio::main]
 async fn main() -> anyhow::Result<()> {
-<<<<<<< HEAD
+    env_logger::init();
     dotenv::dotenv().ok();
-=======
-    env_logger::init();
 
->>>>>>> 13971397
     Pipeline::builder()
         .datasource(GpaBackfillDatasource::new(
             env::var("RPC_URL")?,
